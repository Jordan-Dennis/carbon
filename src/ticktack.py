--- conflicted
+++ resolved
@@ -462,17 +462,10 @@
 
         else:
             raise ValueError("Must give either target C-14 or production rate.")
-<<<<<<< HEAD
-
-    @partial(jit, static_argnums=(0, 2, 3, 4, 5, 6, 9, 10))
-    def run(self, time_out, oversample, production, solver=odeint, rtol=1e-15, atol=1e-15, y0=None, args=(), target_C_14=None, steady_state_production=None):
-=======
             
-            
-            
+
     @partial(jit, static_argnums=(0, 2, 5, 6))
-    def run(self, time, production, y0=None, args=(), target_C_14=None, steady_state_production=None, solution=None):
->>>>>>> f647e971
+    def run(self, time, production, y0=None, args=(), solver=odeint, target_C_14=None, steady_state_production=None, solution=None):
         """ For the given production function, this calculates the C14 content of all the boxes within the carbon box
         model at the specified time values. It does this by solving a linear system of ODEs. This method will not work
         if the compile() method has not been executed first.
@@ -531,12 +524,7 @@
                 steady_state_production = self.equilibrate(target_C_14=target_C_14)
                 solution = self.equilibrate(production_rate=steady_state_production)
             else:
-<<<<<<< HEAD
-                raise ValueError("Must give either target C-14 or production rate.")
-            y_initial = jnp.array(solution)
-=======
                 ValueError("Must give either target C-14 or production rate or steady state values of system.")
->>>>>>> f647e971
 
         if not callable(production):
             raise ValueError("incorrect object type for production")
@@ -546,12 +534,7 @@
         else:
             y_initial = jnp.array(solution)
 
-<<<<<<< HEAD
-        states = solver(derivative, y_initial, time_values,  atol=atol, rtol=rtol)
-=======
-
-        states = odeint(derivative, y0-solution, time_values,  atol=1e-8, rtol=1e-10) + solution
->>>>>>> f647e971
+        states = solver(derivative, y0 - solution, time_values, atol=1e-8, rtol=1e-10) + solution
         return states, solution
 
 
