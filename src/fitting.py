--- conflicted
+++ resolved
@@ -250,12 +250,7 @@
             assert len(labels) == len(
                 chains), "labels must have the same length as chains"
             for i in range(len(chains)):
-<<<<<<< HEAD
-                c.add_chain(chains[i], walkers=walker,
-                            parameters=params_names, name=labels[i])
-=======
                 c.add_chain(chains[i], walkers=walker, parameters=params_labels, name=labels[i])
->>>>>>> f647e971
         else:
             for i in range(len(chains)):
                 c.add_chain(chains[i], walkers=walker, parameters=params_labels)
@@ -272,8 +267,7 @@
         plt.tight_layout()
         return fig
 
-<<<<<<< HEAD
-=======
+
     def plot_samples(self, average_path=None, chains_path=None, cbm_models=None, hemisphere="north", production_model=None,
                      directory_path=None, size=100, size2=30, alpha=0.05, alpha2=0.2, savefig_path=None):
         colors = mpl.rcParams['axes.prop_cycle'].by_key()['color']
@@ -317,7 +311,6 @@
         plt.tight_layout();
         if savefig_path:
             plt.savefig(savefig_path)
->>>>>>> f647e971
 
 class SingleFitter(CarbonFitter):
     """
@@ -375,17 +368,9 @@
             self.steady_state_production = 1.8
             self.steady_state_y0 = self.cbm.equilibrate(production_rate=self.steady_state_production)
             self.box_idx = 1
-<<<<<<< HEAD
-        else:
-            self.steady_state_production = self.cbm.equilibrate(
-                target_C_14=target_C_14)
-            self.steady_state_y0 = self.cbm.equilibrate(
-                production_rate=self.steady_state_production)
-=======
         elif cbm_model == "Guttler14":
             self.steady_state_production = self.cbm.equilibrate(target_C_14=target_C_14)
             self.steady_state_y0 = self.cbm.equilibrate(production_rate=self.steady_state_production)
->>>>>>> f647e971
             self.box_idx = 1
 
         self._solver = None  # The solver to be passed to the CarbonBoxModel.run method
@@ -659,12 +644,8 @@
             The value of each box in the carbon box at the specified time_values along with the steady state solution
             for the system
         """
-<<<<<<< HEAD
-        box_values, _ = self.cbm.run(self.burn_in_time, self.burnin_oversample, self.production, solver=self.get_solver(), y0=y0, args=params)
-=======
         time_values = jnp.linspace(jnp.min(self.burn_in_time), jnp.max(self.burn_in_time) + 2, (self.burn_in_time.size + 1) * self.burnin_oversample)
-        box_values, _ = self.cbm.run(time_values, self.production, y0=y0, args=params, steady_state_production= self.steady_state_production)
->>>>>>> f647e971
+        box_values, _ = self.cbm.run(time_values, self.production, solver=self.get_solver(), y0=y0, args=params, steady_state_production= self.steady_state_production)
         return box_values
 
     @partial(jit, static_argnums=(0))
@@ -685,12 +666,8 @@
             The value of each box in the carbon box at the specified time_values along with the steady state solution
             for the system
         """
-<<<<<<< HEAD
-        box_values, _ = self.cbm.run(self.annual, self.oversample, self.production, solver=self.get_solver(), y0=y0, args=params)
-=======
         time_values = jnp.linspace(jnp.min(self.annual), jnp.max(self.annual) + 2, (self.annual.size + 1) * self.oversample)
-        box_values, _ = self.cbm.run(time_values, self.production, y0=y0, args=params, steady_state_production= self.steady_state_production)
->>>>>>> f647e971
+        box_values, _ = self.cbm.run(time_values, self.production, self.get_solver(), y0=y0, args=params, steady_state_production= self.steady_state_production)
         return box_values
 
     @partial(jit, static_argnums=(0,))
@@ -1025,13 +1002,8 @@
             The value of each box in the carbon box at the specified time_values along with the steady state solution
             for the system
         """
-<<<<<<< HEAD
-        box_values, _ = self.cbm.run(
-            self.burn_in_time, self.burnin_oversample, self.production, y0=y0, args=params)
-=======
         time_values = jnp.linspace(jnp.min(self.burn_in_time), jnp.max(self.burn_in_time) + 2, (self.burn_in_time.size + 1) * self.burnin_oversample)
-        box_values, _ = self.cbm.run(time_values, self.production, y0=y0, args=params, steady_state_production= self.steady_state_production)
->>>>>>> f647e971
+        box_values, _ = self.cbm.run(time_values, self.production, solver=self.get_solver(), y0=y0, args=params, steady_state_production= self.steady_state_production)
         return box_values
 
     @partial(jit, static_argnums=(0))
@@ -1052,13 +1024,8 @@
             The value of each box in the carbon box at the specified time_values along with the steady state solution
             for the system
         """
-<<<<<<< HEAD
-        box_values, _ = self.cbm.run(
-            self.annual, self.oversample, self.production, y0=y0, args=params)
-=======
         time_values = jnp.linspace(jnp.min(self.annual), jnp.max(self.annual) + 2, (self.annual.size + 1) * self.oversample)
-        box_values, _ = self.cbm.run(time_values, self.production, y0=y0, args=params, steady_state_production= self.steady_state_production)
->>>>>>> f647e971
+        box_values, _ = self.cbm.run(time_values, self.production, solver=self.get_solver(), y0=y0, args=params, steady_state_production= self.steady_state_production)
         return box_values
 
     @partial(jit, static_argnums=(0,))
@@ -1195,14 +1162,8 @@
         initial = self.steady_state_production * \
             jnp.ones((len(self.control_points_time),))
         bounds = tuple([(low_bound, None)] * len(initial))
-        soln = scipy.optimize.minimize(self.neg_log_joint_likelihood_gp, initial, bounds=bounds,
-<<<<<<< HEAD
-                                       options={'maxiter': 20000, 'maxfun': 60000, })
-        return soln
-=======
-                                       options={'maxiter': 20000, 'maxfun': 60000,})
+        soln = scipy.optimize.minimize(self.neg_log_joint_likelihood_gp, initial, bounds=bounds, options={'maxiter': 20000, 'maxfun': 60000,})
         return soln.x
->>>>>>> f647e971
 
 
 def get_data(path=None, event=None):
@@ -1277,13 +1238,6 @@
         default_up_bounds = jnp.array([year + 5, 5., 11, 15., 2.])
     elif production_model == 'flexible_sinusoid_affine_variant':
         default_params = np.array([0, year, 1. / 12, 3., 81. / 12, 0.18])
-<<<<<<< HEAD
-        default_low_bounds = jnp.array(
-            [-mf.steady_state_production * 0.05 / 100, year - 5, 1 / 52., 0, 0., 0.])
-        default_up_bounds = jnp.array(
-            [mf.steady_state_production * 0.05 / 100, year + 5, 5., 11, 15., 2.])
-
-=======
         default_low_bounds = jnp.array([-mf.steady_state_production * 0.05 / 5, year - 5, 1 / 52., 0, 0., 0.])
         default_up_bounds = jnp.array([mf.steady_state_production * 0.05 / 5, year + 5, 5., 11, 15., 0.3])
     elif production_model == 'affine':
@@ -1303,7 +1257,6 @@
         elif sampler == "optimisation":
             print("Running numerical optimization...")
             return mf, mf.fit_ControlPoints()
->>>>>>> f647e971
     if all(arg is not None for arg in (low_bounds, up_bounds)):
         low_bounds = low_bounds
         up_bounds = up_bounds
